--- conflicted
+++ resolved
@@ -54,12 +54,9 @@
 opencv-python>=4.8.0
 librosa>=0.10.0
 
-<<<<<<< HEAD
-# Music generation
-=======
-# Music generation - install without spacy dependencies to avoid thinc conflicts
-audiocraft>=1.0.0
->>>>>>> b4a39728
+# Music generation - commented out due to potential thinc dependency conflicts on Python 3.12
+# audiocraft>=1.0.0  # May pull in thinc which fails to compile on Python 3.12
+# Install manually if needed: pip install audiocraft
 rarfile>=4.0
 
 # NLP packages - use pre-built wheels to avoid compilation issues on Python 3.12
