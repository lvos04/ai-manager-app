--- conflicted
+++ resolved
@@ -957,33 +957,26 @@
         """Generate background music with maximum quality."""
         try:
             music_model = self.load_music_model("musicgen")
-<<<<<<< HEAD
-            if music_model and music_model.get("type") != "fallback":
-                music_params = {
-                    "prompt": f"high quality, professional, {prompt}",
-                    "duration": duration,
-                    "sample_rate": 48000,  # High quality
-                    "top_k": 250,  # Maximum diversity
-                    "top_p": 0.0,  # Deterministic for quality
-                    "temperature": 0.8,
-                    "output_path": output_path
-                }
-                
-                success = music_model["generate"](**music_params)
-                if success and os.path.exists(output_path):
-                    return output_path
-=======
             if music_model and music_model.get("generate"):
                 music_prompt = f"high quality, professional, {prompt}"
                 
-                audio_output = music_model["generate"](music_prompt, duration)
-                
-                if audio_output is not None:
-                    import torchaudio
-                    torchaudio.save(output_path, audio_output[0].cpu(), 32000)
-                    if os.path.exists(output_path):
+                if music_model.get("type") == "musicgen":
+                    audio_output = music_model["generate"](music_prompt, duration)
+                    
+                    if audio_output is not None:
+                        import torchaudio
+                        torchaudio.save(output_path, audio_output[0].cpu(), 32000)
+                        if os.path.exists(output_path):
+                            return output_path
+                else:
+                    music_params = {
+                        "prompt": music_prompt,
+                        "duration": duration,
+                        "output_path": output_path
+                    }
+                    success = music_model["generate"](**music_params)
+                    if success and os.path.exists(output_path):
                         return output_path
->>>>>>> b4a39728
             
             return self._create_silent_audio(output_path, duration)
             
