--- conflicted
+++ resolved
@@ -662,11 +662,8 @@
             
         except Exception as e:
             logger.error(f"Error logging gaming content failure: {e}")
-<<<<<<< HEAD
             final_dir = output_dir / "final"
             final_dir.mkdir(exist_ok=True)
-=======
->>>>>>> 26211041
             
             from ..text_to_video_generator import TextToVideoGenerator
             video_generator = TextToVideoGenerator()
